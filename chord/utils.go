--- conflicted
+++ resolved
@@ -1,29 +1,12 @@
 package chord
 
 import (
-<<<<<<< HEAD
-	"crypto/sha1"
-	"math/big"
-	"math/rand"
-
-	"github.com/google/uuid"
-=======
 	"crypto/md5"
 	"math/big"
 	"math/rand"
->>>>>>> 9da9d8c0
 )
 
 func HashKey(input string) *big.Int {
-<<<<<<< HEAD
-	// Generate a UUID and append it to the input to ensure greater uniqueness in hash values
-	uniqueID := uuid.New().String()
-	uniqueInput := input + uniqueID
-
-	hash := sha1.New()
-	hash.Write([]byte(uniqueInput))
-	return new(big.Int).SetBytes(hash.Sum(nil))
-=======
 	// Generate a seed using MD5 hash of the input string for deterministic random behaviour
 	seed := md5.Sum([]byte(input))
 
@@ -36,7 +19,6 @@
 	randomBigInt := new(big.Int).Rand(r, maxInt)
 
 	return randomBigInt
->>>>>>> 9da9d8c0
 }
 
 // A utility function that checks if a given ID falls between two other IDs in a circular manner, accounting for the ring topology of Chord.
@@ -52,11 +34,7 @@
 	end = new(big.Int).Mod(end, RingSize)
 
 	// log.Printf("[Between] Checking if %s is between %s and %s (inclusive: %v)",
-<<<<<<< HEAD
-	// id.String(), start.String(), end.String(), inclusive)
-=======
 	//     id.String(), start.String(), end.String(), inclusive)
->>>>>>> 9da9d8c0
 
 	// If start equals end
 	if start.Cmp(end) == 0 {
@@ -91,11 +69,8 @@
 		return "greater than"
 	}
 	return "equal to"
-<<<<<<< HEAD
 }
 
 func randomInt(max int) int {
 	return rand.Intn(max)
-=======
->>>>>>> 9da9d8c0
 }