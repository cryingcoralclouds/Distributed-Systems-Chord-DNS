--- conflicted
+++ resolved
@@ -6,8 +6,8 @@
 	"fmt"
 	"log"
 	"math/big"
+	"math/rand"
 	"time"
-	"math/rand"
 )
 
 const CheckPredecessorInterval = time.Second * 5 // Set your desired interval
@@ -32,7 +32,6 @@
 	Client NodeClient
 }
 
-
 func init() {
 	// Seed the random number generator once at the package level
 	rand.Seed(time.Now().UnixNano())
@@ -44,42 +43,37 @@
 }
 
 func NewNode(addr string, client NodeClient) (*Node, error) {
-    if addr == "" {
-        return nil, errors.New("network address cannot be empty")
-    }
-
-    ctx, cancel := context.WithCancel(context.Background())
-    node := &Node{
-        ID:                HashKey(addr),
-        Address:           addr,
-        IsAlive:           true,
-        Successors:        make([]*RemoteNode, NumSuccessors),
-        Keys:              make(map[string][]byte),
-        Versions:          make(map[string]int64),
-        ReplicationStatus: make(map[string][]*RemoteNode),
-        ctx:               ctx,
-        cancel:            cancel,
-        msgChan:           make(chan NodeMsg, 10),
-        Client:            client,
-    }
-
-    // Initialize first successor as self
-    node.Successors[0] = &RemoteNode{
-        ID:      node.ID,
-        Address: node.Address,
-        Client:  client,
-    }
+	if addr == "" {
+		return nil, errors.New("network address cannot be empty")
+	}
+
+	ctx, cancel := context.WithCancel(context.Background())
+	node := &Node{
+		ID:                HashKey(addr),
+		Address:           addr,
+		IsAlive:           true,
+		Successors:        make([]*RemoteNode, NumSuccessors),
+		Keys:              make(map[string][]byte),
+		Versions:          make(map[string]int64),
+		ReplicationStatus: make(map[string][]*RemoteNode),
+		ctx:               ctx,
+		cancel:            cancel,
+		msgChan:           make(chan NodeMsg, 10),
+		Client:            client,
+	}
+
+	// Initialize first successor as self
+	node.Successors[0] = &RemoteNode{
+		ID:      node.ID,
+		Address: node.Address,
+		Client:  client,
+	}
 
 	// Start stabilization
 	node.startStabilize()
-<<<<<<< HEAD
-	node.startFixFingers()
-	node.StartCheckPredecessor()
-=======
 	go node.startFixFingers()
->>>>>>> 2e840acc
-
-    return node, nil
+
+	return node, nil
 }
 
 /*
@@ -212,32 +206,32 @@
 Communicates with an introducer node to find its successor and initializes its finger table.
 */
 func (n *Node) Join(introducer *RemoteNode) error {
-    if introducer == nil {
-        log.Printf("[Join] No introducer provided, starting new ring")
-        n.Predecessor = nil
-        n.Successors[0] = &RemoteNode{
-            ID:      n.ID,
-            Address: n.Address,
-            Client:  n.Client,
-        }
+	if introducer == nil {
+		log.Printf("[Join] No introducer provided, starting new ring")
+		n.Predecessor = nil
+		n.Successors[0] = &RemoteNode{
+			ID:      n.ID,
+			Address: n.Address,
+			Client:  n.Client,
+		}
 		// Start finger table maintenance for the first node
-        n.startFixFingers()
-        return nil
-    }
-    
-    ctx, cancel := context.WithTimeout(n.ctx, NetworkTimeout)
-    defer cancel()
-
-    // Find our successor through the introducer
-    successor, err := introducer.Client.FindSuccessor(ctx, n.ID)
-    if err != nil {
-        return fmt.Errorf("failed to find successor: %w", err)
-    }
-    
-    // Clear our predecessor - it will be set through stabilization
-    n.Predecessor = nil
-    
-    // If the successor is the introducer and we're smaller, we should be its predecessor
+		n.startFixFingers()
+		return nil
+	}
+
+	ctx, cancel := context.WithTimeout(n.ctx, NetworkTimeout)
+	defer cancel()
+
+	// Find our successor through the introducer
+	successor, err := introducer.Client.FindSuccessor(ctx, n.ID)
+	if err != nil {
+		return fmt.Errorf("failed to find successor: %w", err)
+	}
+
+	// Clear our predecessor - it will be set through stabilization
+	n.Predecessor = nil
+
+	// If the successor is the introducer and we're smaller, we should be its predecessor
 	if successor.ID.Cmp(introducer.ID) == 0 && n.ID.Cmp(introducer.ID) < 0 {
 		log.Printf("[Join] We should be the predecessor of the introducer")
 	}
@@ -246,38 +240,34 @@
 	n.Successors[0] = successor
 
 	// Initialize finger table
-    if err := n.initFingerTable(introducer); err != nil {
-        return fmt.Errorf("failed to initialize finger table: %w", err)
-    }
+	if err := n.initFingerTable(introducer); err != nil {
+		return fmt.Errorf("failed to initialize finger table: %w", err)
+	}
 
 	n.startFixFingers()
 
-    // Immediately notify our successor
-    self := &RemoteNode{
-        ID:      n.ID,
-        Address: n.Address,
-        Client:  n.Client,
-    }
-    
-    if err := n.Successors[0].Client.Notify(ctx, self); err != nil {
-        log.Printf("[Join] Failed to notify successor during join: %v", err)
-    }
-    
-<<<<<<< HEAD
-    // Initialize finger table
-    if err := n.initFingerTable(introducer); err != nil {
-        return fmt.Errorf("failed to initialize finger table: %w", err)
-    }
-=======
-    return nil
-}
->>>>>>> 2e840acc
-
-    // Start finger table maintenance after initialization
-    n.startFixFingers()
-
-    return nil
-}
+	// Immediately notify our successor
+	self := &RemoteNode{
+		ID:      n.ID,
+		Address: n.Address,
+		Client:  n.Client,
+	}
+
+	if err := n.Successors[0].Client.Notify(ctx, self); err != nil {
+		log.Printf("[Join] Failed to notify successor during join: %v", err)
+	}
+
+	// Initialize finger table
+	if err := nil; err != nil {
+		return fmt.Errorf("failed to initialize finger table: %w", err)
+	}
+
+	// Start finger table maintenance after initialization
+	n.startFixFingers()
+
+	return nil
+}
+
 /*
 Leave method:
 Handles the removal of a node from the ring.
@@ -328,155 +318,159 @@
 notifies the successor about this node's presence
 */
 func (n *Node) stabilize() {
-    if !n.IsAlive || n.Successors[0] == nil {
-        return
-    }
-
-    // If we're our own successor and there's a predecessor, make it our successor
-    if n.Successors[0].ID.Cmp(n.ID) == 0 && n.Predecessor != nil && 
-       n.Predecessor.ID.Cmp(n.ID) != 0 {
-        n.Successors[0] = n.Predecessor
-        return
-    }
-
-    // Get successor's predecessor
-    pred, err := n.Successors[0].Client.GetPredecessor(n.ctx)
-    if err != nil {
-        log.Printf("[Stabilize] Error getting successor's predecessor: %v", err)
-        return
-    }
-
-    if pred != nil {
-        
-        // Update our successor if needed
-        if pred.ID.Cmp(n.ID) != 0 && pred.ID.Cmp(n.Successors[0].ID) != 0 {
-            n.Successors[0] = pred
-        }
-    }
-
-    // Create RemoteNode for self
-    self := &RemoteNode{
-        ID:      n.ID,
-        Address: n.Address,
-        Client:  n.Client,
-    }
-
-    // Notify our successor
-    if err := n.Successors[0].Client.Notify(n.ctx, self); err != nil {
-        log.Printf("[Stabilize] Error notifying successor: %v", err)
-    }
+	if !n.IsAlive || n.Successors[0] == nil {
+		return
+	}
+
+	// If we're our own successor and there's a predecessor, make it our successor
+	if n.Successors[0].ID.Cmp(n.ID) == 0 && n.Predecessor != nil &&
+		n.Predecessor.ID.Cmp(n.ID) != 0 {
+		n.Successors[0] = n.Predecessor
+		return
+	}
+
+	// Get successor's predecessor
+	pred, err := n.Successors[0].Client.GetPredecessor(n.ctx)
+	if err != nil {
+		log.Printf("[Stabilize] Error getting successor's predecessor: %v", err)
+		return
+	}
+
+	if pred != nil {
+
+		// Update our successor if needed
+		if pred.ID.Cmp(n.ID) != 0 && pred.ID.Cmp(n.Successors[0].ID) != 0 {
+			n.Successors[0] = pred
+		}
+	}
+
+	// Create RemoteNode for self
+	self := &RemoteNode{
+		ID:      n.ID,
+		Address: n.Address,
+		Client:  n.Client,
+	}
+
+	// Notify our successor
+	if err := n.Successors[0].Client.Notify(n.ctx, self); err != nil {
+		log.Printf("[Stabilize] Error notifying successor: %v", err)
+	}
 }
 
 // To loop stabilization
 func (n *Node) startStabilize() {
-    stabilizeTicker := time.NewTicker(StabilizeInterval)
-    fingerTicker := time.NewTicker(StabilizeInterval * 2) // Fix fingers less frequently
-    
-    go func() {
-        for {
-            select {
-            case <-stabilizeTicker.C:
-                n.stabilize()
-            case <-fingerTicker.C:
-                n.startFixFingers()
-            case <-n.ctx.Done():
-                stabilizeTicker.Stop()
-                fingerTicker.Stop()
-                return
-            }
-        }
-    }()
-}
+	stabilizeTicker := time.NewTicker(StabilizeInterval)
+	fingerTicker := time.NewTicker(StabilizeInterval * 2) // Fix fingers less frequently
+
+	go func() {
+		for {
+			select {
+			case <-stabilizeTicker.C:
+				n.stabilize()
+			case <-fingerTicker.C:
+				n.startFixFingers()
+			case <-n.ctx.Done():
+				stabilizeTicker.Stop()
+				fingerTicker.Stop()
+				return
+			}
+		}
+	}()
+}
+
 // checkPredecessor checks if the predecessor is alive and updates the node's state accordingly.
 func (n *Node) checkPredecessor() {
-    if n.Predecessor == nil {
-        return // No predecessor to check
-    }
-
-    // Attempt to ping the predecessor
-    ctx, cancel := context.WithTimeout(n.ctx, time.Second)
-    defer cancel()
-
-    err := n.Predecessor.Client.Ping(ctx) 
-    if err != nil {
-        log.Printf("[checkPredecessor] Predecessor %s is not alive: %v", n.Predecessor.ID, err)
-        n.Predecessor = nil // Update the predecessor to nil if it's not alive
-    } else {
-        log.Printf("[checkPredecessor] Predecessor %s is alive", n.Predecessor.ID)
-    }
+	if n.Predecessor == nil {
+		return // No predecessor to check
+	}
+
+	// Attempt to ping the predecessor
+	ctx, cancel := context.WithTimeout(n.ctx, time.Second)
+	defer cancel()
+
+	err := n.Predecessor.Client.Ping(ctx)
+	if err != nil {
+		log.Printf("[checkPredecessor] Predecessor %s is not alive: %v", n.Predecessor.ID, err)
+		n.Predecessor = nil // Update the predecessor to nil if it's not alive
+	} else {
+		log.Printf("[checkPredecessor] Predecessor %s is alive", n.Predecessor.ID)
+	}
 }
 
 // startCheckPredecessor starts a periodic check for the predecessor's status.
 func (n *Node) StartCheckPredecessor() {
-    ticker := time.NewTicker(CheckPredecessorInterval) // Define your interval
-    go func() {
-        for {
-            select {
-            case <-ticker.C:
-                n.checkPredecessor()
-            case <-n.ctx.Done():
-                ticker.Stop()
-                return
-            }
-        }
-    }()
+	ticker := time.NewTicker(CheckPredecessorInterval) // Define your interval
+	go func() {
+		for {
+			select {
+			case <-ticker.C:
+				n.checkPredecessor()
+			case <-n.ctx.Done():
+				ticker.Stop()
+				return
+			}
+		}
+	}()
 }
 
 func (n *Node) startFixFingers() {
-<<<<<<< HEAD
-    go func() {
-        ticker := time.NewTicker(time.Second * 5) // Adjust interval as needed
-        defer ticker.Stop()
-
-=======
-    ticker := time.NewTicker(FixFingersInterval)
-    go func() {
->>>>>>> 2e840acc
-        for {
-            select {
-            case <-ticker.C:
-                n.fixFingers()
-            case <-n.ctx.Done():
-<<<<<<< HEAD
-=======
-                ticker.Stop()
->>>>>>> 2e840acc
-                return
-            }
-        }
-    }()
-}
-
-<<<<<<< HEAD
+	go func() {
+		ticker := time.NewTicker(time.Second * 5) // Adjust interval as needed
+		defer ticker.Stop()
+
+		for {
+			select {
+			case <-ticker.C:
+				n.fixFingers()
+			case <-n.ctx.Done():
+				return
+			}
+		}
+	}()
+}
+
 func (n *Node) fixFingers() {
-    for i := 1; i < len(n.FingerTable); i++ {
-        // Find the start of the ith finger
-        start := n.ID.Add(n.ID, new(big.Int).Exp(big.NewInt(2), big.NewInt(int64(i-1)), nil))
-        successor := n.findSuccessorInternal(start)
-
-        if successor != nil {
-            n.FingerTable[i] = successor
-            log.Printf("Finger %d updated to node %s (Address: %s)", i, successor.ID, successor.Address)
-        } else {
-            log.Printf("Finger %d not updated (successor not found)", i)
-        }
-    }
-}
-=======
+	for i := 1; i < len(n.FingerTable); i++ {
+		// Find the start of the ith finger
+		start := n.ID.Add(n.ID, new(big.Int).Exp(big.NewInt(2), big.NewInt(int64(i-1)), nil))
+		successor := n.findSuccessorInternal(start)
+
+		if successor != nil {
+			n.FingerTable[i] = successor
+			log.Printf("Finger %d updated to node %s (Address: %s)", i, successor.ID, successor.Address)
+		} else {
+			log.Printf("Finger %d not updated (successor not found)", i)
+		}
+	}
+}
+
+func (n *Node) startFixFingers() {
+	ticker := time.NewTicker(FixFingersInterval)
+	go func() {
+		for {
+			select {
+			case <-ticker.C:
+				n.fixFingers()
+			case <-n.ctx.Done():
+				ticker.Stop()
+				return
+			}
+		}
+	}()
+}
 
 func (n *Node) fixFingers() {
-    // Generate a random index to update
-    next := randomInt(M)
-    
-    // Calculate the ID for this finger
-    fingerStart := new(big.Int).Add(n.ID, 
-        new(big.Int).Exp(big.NewInt(2), big.NewInt(int64(next)), RingSize))
-    fingerStart.Mod(fingerStart, RingSize)
-    
-    // Find the successor for this ID
-    successor := n.findSuccessorInternal(fingerStart)
-    if successor != nil {
-        n.FingerTable[next] = successor
-    }
-}
->>>>>>> 2e840acc
+	// Generate a random index to update
+	next := randomInt(M)
+
+	// Calculate the ID for this finger
+	fingerStart := new(big.Int).Add(n.ID,
+		new(big.Int).Exp(big.NewInt(2), big.NewInt(int64(next)), RingSize))
+	fingerStart.Mod(fingerStart, RingSize)
+
+	// Find the successor for this ID
+	successor := n.findSuccessorInternal(fingerStart)
+	if successor != nil {
+		n.FingerTable[next] = successor
+	}
+}