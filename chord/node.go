--- conflicted
+++ resolved
@@ -95,20 +95,9 @@
 
 	// If we are the responsible node, store locally
 	if responsible.ID.Cmp(n.ID) == 0 {
-<<<<<<< HEAD
-		n.DHT[key] = value
-		n.Versions[key] = time.Now().UnixNano()
-
-		// Attempt replication to successors
-		if err := n.replicateKey(responsible, key, value); err != nil {
-			log.Printf("Failed to replicate key %s: %v", key, err)
-		}
-
-=======
 		n.DHT[hashedKey] = value
 		n.Versions[hashedKey] = time.Now().UnixNano()
 		log.Printf("Stored record locally: key=%s, value=%s", hashedKey, string(value))
->>>>>>> 9da9d8c0
 		return nil
 	}
 
@@ -182,23 +171,12 @@
 
 	// If we are the responsible node, return locally stored value
 	if responsible.ID.Cmp(n.ID) == 0 {
-<<<<<<< HEAD
-		value, exists := n.DHT[key]
-		if exists {
-			return value, nil
-		}
-
-		// Attempt to retrieve the value from replicas if not found locally
-		return n.getFromReplicas(key)
-
-=======
 		value, exists := n.DHT[hashedKey]
 		if !exists {
 			return nil, ErrKeyNotFound
 		}
 		log.Printf("Retrieved record locally: key=%s, value=%s", hashedKey, string(value))
 		return value, nil
->>>>>>> 9da9d8c0
 	}
 
 	// Otherwise, forward the request to the responsible node
@@ -207,11 +185,7 @@
 
 	value, _, err := responsible.Client.GetKey(ctx, hashedKey)
 	if err != nil {
-<<<<<<< HEAD
-		return n.getFromReplicas(key)
-=======
 		return nil, fmt.Errorf("failed to retrieve record from responsible node: %w", err)
->>>>>>> 9da9d8c0
 	}
 
 	log.Printf("Retrieved record from responsible node: key=%s, value=%s", hashedKey, string(value))
@@ -262,35 +236,13 @@
 */
 func (n *Node) Join(introducer *RemoteNode) error {
 	if introducer == nil {
-<<<<<<< HEAD
-		log.Printf("[Join] No introducer provided, starting a new ring")
-		// Set the node as its own predecessor and successor
-		n.Predecessor = &RemoteNode{
-			ID:      n.ID,
-			Address: n.Address,
-			Client:  n.Client,
-		}
-=======
 		log.Printf("[Join] No introducer provided, starting new ring")
 		n.Predecessor = nil
->>>>>>> 9da9d8c0
 		n.Successors[0] = &RemoteNode{
 			ID:      n.ID,
 			Address: n.Address,
 			Client:  n.Client,
 		}
-<<<<<<< HEAD
-
-		// Initialize finger table for the new ring
-		err := n.initFingerTable(nil) // Pass nil since no introducer exists
-		if err != nil {
-			return fmt.Errorf("failed to initialize finger table: %w", err)
-		}
-
-		// Start background processes like finger table updates
-		n.startFixFingers()
-		return nil
-=======
 		return n.InitFingerTable(nil)
 	}
 
@@ -309,45 +261,11 @@
 	// If the successor is the introducer and we're smaller, we should be its predecessor
 	if successor.ID.Cmp(introducer.ID) == 0 && n.ID.Cmp(introducer.ID) < 0 {
 		log.Printf("[Join] We should be the predecessor of the introducer")
->>>>>>> 9da9d8c0
-	}
-
-	// For joining an existing ring:
-	log.Printf("[Join] Joining ring via introducer at %s", introducer.Address)
-	successor, err := introducer.Client.FindSuccessor(n.ctx, n.ID)
-	if err != nil {
-		return fmt.Errorf("failed to find successor: %w", err)
-	}
+	}
+
+	// Set the successor
 	n.Successors[0] = successor
 
-<<<<<<< HEAD
-	// Notify the successor of the new predecessor
-	err = successor.Client.Notify(n.ctx, &RemoteNode{
-		ID:      n.ID,
-		Address: n.Address,
-		Client:  n.Client,
-	})
-	if err != nil {
-		log.Printf("Warning: Failed to notify successor %s: %v", successor.Address, err)
-	}
-
-	// Initialize finger table for the node
-	err = n.initFingerTable(introducer)
-	if err != nil {
-		return fmt.Errorf("failed to initialize finger table: %w", err)
-	}
-
-	// Start finger table and stabilization
-	n.startFixFingers()
-	n.startStabilize()
-	return nil
-}
-
-func (n *Node) Notify(potentialPred *RemoteNode) {
-	if n.Predecessor == nil || Between(potentialPred.ID, n.Predecessor.ID, n.ID, false) {
-		n.Predecessor = potentialPred // Update predecessor
-	}
-=======
 	// Immediately notify our successor
 	self := &RemoteNode{
 		ID:      n.ID,
@@ -360,7 +278,6 @@
 	}
 
 	return n.InitFingerTable(introducer)
->>>>>>> 9da9d8c0
 }
 
 /*
@@ -417,8 +334,6 @@
 		return
 	}
 
-<<<<<<< HEAD
-=======
 	// If we're our own successor and there's a predecessor, make it our successor
 	if n.Successors[0].ID.Cmp(n.ID) == 0 && n.Predecessor != nil &&
 		n.Predecessor.ID.Cmp(n.ID) != 0 {
@@ -426,7 +341,6 @@
 		return
 	}
 
->>>>>>> 9da9d8c0
 	// Get successor's predecessor
 	pred, err := n.Successors[0].Client.GetPredecessor(n.ctx)
 	if err != nil {
@@ -434,18 +348,12 @@
 		return
 	}
 
-<<<<<<< HEAD
-	// Only update successor if pred is valid and closer
-	if pred != nil && Between(pred.ID, n.ID, n.Successors[0].ID, false) {
-		n.Successors[0] = pred
-=======
 	if pred != nil {
 
 		// Update our successor if needed
 		if pred.ID.Cmp(n.ID) != 0 && pred.ID.Cmp(n.Successors[0].ID) != 0 {
 			n.Successors[0] = pred
 		}
->>>>>>> 9da9d8c0
 	}
 
 	// Create RemoteNode for self
@@ -463,66 +371,21 @@
 
 // To loop stabilization
 func (n *Node) startStabilize() {
-<<<<<<< HEAD
-	stabilizeTicker := time.NewTicker(StabilizeInterval)
-
-	go func() {
-		for {
-			select {
-			case <-stabilizeTicker.C:
-				n.stabilize()
-			case <-n.ctx.Done():
-				stabilizeTicker.Stop()
-				return
-			}
-		}
-	}()
-}
-
-// checkPredecessor checks if the predecessor is alive and updates the node's state accordingly.
-func (n *Node) checkPredecessor() {
-	if n.Predecessor == nil || n.Predecessor.Client == nil {
-		return // No predecessor or no client to check
-	}
-
-	// Attempt to ping the predecessor
-	ctx, cancel := context.WithTimeout(n.ctx, time.Second)
-	defer cancel()
-
-	err := n.Predecessor.Client.Ping(ctx)
-	if err != nil {
-		log.Printf("[checkPredecessor] Predecessor %s is not alive: %v", n.Predecessor.ID, err)
-		n.Predecessor = nil // Update the predecessor to nil if it's not alive
-	} else {
-		log.Printf("[checkPredecessor] Predecessor %s is alive", n.Predecessor.ID)
-	}
-}
-
-// startCheckPredecessor starts a periodic check for the predecessor's status.
-func (n *Node) StartCheckPredecessor() {
-	ticker := time.NewTicker(CheckPredecessorInterval) // Define your interval
-=======
 	ticker := time.NewTicker(StabilizeInterval)
->>>>>>> 9da9d8c0
 	go func() {
 		for {
 			select {
 			case <-ticker.C:
-<<<<<<< HEAD
-				n.checkPredecessor()
-=======
 				n.stabilize()
->>>>>>> 9da9d8c0
 			case <-n.ctx.Done():
 				ticker.Stop()
 				return
 			}
 		}
 	}()
-<<<<<<< HEAD
-}
-
-func (n *Node) startFixFingers() {
+}
+
+func (n *Node) StartFixFingers() {
 	go func() {
 		ticker := time.NewTicker(time.Second * 5) // Adjust interval as needed
 		defer ticker.Stop()
@@ -542,15 +405,18 @@
 	for i := 1; i < len(n.FingerTable); i++ { // temporarily change from len(n.FingerTable) to 5
 		// Find the start of the ith finger
 		start := new(big.Int).Add(n.ID, new(big.Int).Exp(big.NewInt(2), big.NewInt(int64(i-1)), nil))
-		successor := n.findSuccessorInternal(start)
+		successor, err := n.FindSuccessor(n.ctx, start)
 
 		log.Printf("n %d", n.ID)
 		log.Printf("start: %d", start)
 
+		if err != nil {
+			log.Printf("Error fixing finger %d: %v", i, err)
+			continue
+		}
+
 		if successor != nil {
 			n.FingerTable[i] = successor
 		}
 	}
-=======
->>>>>>> 9da9d8c0
 }